import "ag-grid-community/styles/ag-grid.css"; // Mandatory CSS required by the grid
import "ag-grid-community/styles/ag-theme-quartz.css"; // Optional Theme applied to the grid
import { AgGridReact, AgGridReactProps } from "ag-grid-react";
import { ElementRef, forwardRef, useRef, useState } from "react";
import {
  DEFAULT_TABLE_ALERT_MSG,
  DEFAULT_TABLE_ALERT_TITLE,
} from "../../constants/constants";
import { useDarkStore } from "../../stores/darkStore";
import "../../style/ag-theme-shadcn.css"; // Custom CSS applied to the grid
import { cn, toTitleCase } from "../../utils/utils";
import ForwardedIconComponent from "../genericIconComponent";
import { Alert, AlertDescription, AlertTitle } from "../ui/alert";
<<<<<<< HEAD
import ResetColumns from "./components/ResetColumns";
import TableOptions from "./components/TableOptions";
import resetGrid from "./utils/reset-grid-columns";
=======
import TableOptions from "./components/TableOptions";
import resetGrid from "./utils/reset-grid-columns";
import Loading from "../ui/loading";
>>>>>>> 6716a90c

interface TableComponentProps extends AgGridReactProps {
  columnDefs: NonNullable<AgGridReactProps["columnDefs"]>;
  rowData: NonNullable<AgGridReactProps["rowData"]>;
  alertTitle?: string;
  alertDescription?: string;
  editable?: boolean | string[];
<<<<<<< HEAD
=======
  pagination?: boolean;
>>>>>>> 6716a90c
  onDelete?: () => void;
  onDuplicate?: () => void;
}

const TableComponent = forwardRef<
  ElementRef<typeof AgGridReact>,
  TableComponentProps
>(
  (
    {
      alertTitle = DEFAULT_TABLE_ALERT_TITLE,
      alertDescription = DEFAULT_TABLE_ALERT_MSG,
      ...props
    },
    ref
  ) => {
    let colDef = props.columnDefs.map((col, index) => {
      let newCol = {
        ...col,
        headerName: toTitleCase(col.headerName),
      };
      if (index === props.columnDefs.length - 1) {
        newCol = {
          ...newCol,
          resizable: false,
        };
      }
      if (props.onSelectionChanged && index === 0) {
        newCol = {
          ...newCol,
          checkboxSelection: true,
          headerCheckboxSelection: true,
          headerCheckboxSelectionFilteredOnly: true,
        };
      }
      if (
        (typeof props.editable === "boolean" && props.editable) ||
        (Array.isArray(props.editable) &&
          props.editable.includes(newCol.headerName ?? ""))
      ) {
        newCol = {
          ...newCol,
          editable: true,
        };
      }
      return newCol;
    });
    const gridRef = useRef(null);
    // @ts-ignore
    const realRef: React.MutableRefObject<AgGridReact> = ref?.current
      ? ref
      : gridRef;
    const dark = useDarkStore((state) => state.dark);
    const initialColumnDefs = useRef(colDef);
    const [columnStateChange, setColumnStateChange] = useState(false);
<<<<<<< HEAD

=======
    const storeReference = props.columnDefs.map((e) => e.headerName).join("_");
>>>>>>> 6716a90c
    const makeLastColumnNonResizable = (columnDefs) => {
      columnDefs.forEach((colDef, index) => {
        colDef.resizable = index !== columnDefs.length - 1;
      });
      return columnDefs;
    };

    const onGridReady = (params) => {
      // @ts-ignore
      realRef.current = params;
      const updatedColumnDefs = makeLastColumnNonResizable([...colDef]);
      params.api.setGridOption("columnDefs", updatedColumnDefs);
      const customInit = localStorage.getItem(storeReference);
      initialColumnDefs.current = params.api.getColumnDefs();
      if (customInit && realRef.current) {
        realRef.current.api.applyColumnState({
          state: JSON.parse(customInit),
          applyOrder: true,
        });
      }
      setTimeout(() => {
        if (customInit && realRef.current) {
          setColumnStateChange(true);
        } else {
          setColumnStateChange(false);
        }
      }, 50);
      setTimeout(() => {
        realRef.current.api.hideOverlay();
      }, 1000);
      if (props.onGridReady) props.onGridReady(params);
      setTimeout(() => {
        setColumnStateChange(false);
      }, 50);
    };
    const onColumnMoved = (params) => {
      const updatedColumnDefs = makeLastColumnNonResizable(
        params.columnApi.getAllGridColumns().map((col) => col.getColDef())
      );
      params.api.setGridOption("columnDefs", updatedColumnDefs);
      if (props.onColumnMoved) props.onColumnMoved(params);
    };
    if (props.rowData.length === 0) {
      return (
        <div className="flex h-full w-full items-center justify-center rounded-md border">
          <Alert variant={"default"} className="w-fit">
            <ForwardedIconComponent
              name="AlertCircle"
              className="h-5 w-5 text-primary"
            />
            <AlertTitle>{alertTitle}</AlertTitle>
            <AlertDescription>{alertDescription}</AlertDescription>
          </Alert>
        </div>
      );
    }
    return (
      <div
        className={cn(
          dark ? "ag-theme-quartz-dark" : "ag-theme-quartz",
          "ag-theme-shadcn flex h-full flex-col",
          "relative"
        )} // applying the grid theme
      >
        <AgGridReact
          {...props}
<<<<<<< HEAD
          animateRows={false}
          className={cn(props.className, "cusm-scroll")}
=======
>>>>>>> 6716a90c
          defaultColDef={{
            minWidth: 100,
            autoHeight: true,
          }}
          columnDefs={colDef}
          ref={realRef}
          onGridReady={onGridReady}
          onColumnMoved={onColumnMoved}
          onStateUpdated={(e) => {
<<<<<<< HEAD
            console.log(e);
            if (e.sources.some((source) => source.includes("column"))) {
              setColumnStateChange(true);
            }
          }}
        />
        <TableOptions
          stateChange={columnStateChange}
          hasSelection={realRef.current?.api?.getSelectedRows().length > 0}
          duplicateRow={props.onDuplicate ? props.onDuplicate : undefined}
          deleteRow={props.onDelete ? props.onDelete : undefined}
          resetGrid={() => {
            console.log("teste");
            resetGrid(realRef, initialColumnDefs);
            setTimeout(() => {
              setColumnStateChange(false);
            }, 100);
          }}
        />
        <TableOptions
          stateChange={columnStateChange}
          hasSelection={realRef.current?.api?.getSelectedRows().length > 0}
          duplicateRow={props.onDuplicate ? props.onDuplicate : undefined}
          deleteRow={props.onDelete ? props.onDelete : undefined}
          resetGrid={() => {
            console.log("teste");
            resetGrid(realRef, initialColumnDefs);
            setTimeout(() => {
              setColumnStateChange(false);
            }, 100);
          }}
=======
            if (e.sources.some((source) => source.includes("column"))) {
              localStorage.setItem(
                storeReference,
                JSON.stringify(realRef.current?.api?.getColumnState()),
              );
              setColumnStateChange(true);
            }
          }}
>>>>>>> 6716a90c
        />
        {props.pagination && (
          <TableOptions
            stateChange={columnStateChange}
            hasSelection={realRef.current?.api?.getSelectedRows().length > 0}
            duplicateRow={props.onDuplicate ? props.onDuplicate : undefined}
            deleteRow={props.onDelete ? props.onDelete : undefined}
            resetGrid={() => {
              resetGrid(realRef, initialColumnDefs);
              setTimeout(() => {
                setColumnStateChange(false);
                localStorage.removeItem(storeReference);
              }, 100);
            }}
          />
        )}
      </div>
    );
  }
);

export default TableComponent;<|MERGE_RESOLUTION|>--- conflicted
+++ resolved
@@ -11,15 +11,10 @@
 import { cn, toTitleCase } from "../../utils/utils";
 import ForwardedIconComponent from "../genericIconComponent";
 import { Alert, AlertDescription, AlertTitle } from "../ui/alert";
-<<<<<<< HEAD
 import ResetColumns from "./components/ResetColumns";
 import TableOptions from "./components/TableOptions";
 import resetGrid from "./utils/reset-grid-columns";
-=======
-import TableOptions from "./components/TableOptions";
-import resetGrid from "./utils/reset-grid-columns";
 import Loading from "../ui/loading";
->>>>>>> 6716a90c
 
 interface TableComponentProps extends AgGridReactProps {
   columnDefs: NonNullable<AgGridReactProps["columnDefs"]>;
@@ -27,10 +22,7 @@
   alertTitle?: string;
   alertDescription?: string;
   editable?: boolean | string[];
-<<<<<<< HEAD
-=======
   pagination?: boolean;
->>>>>>> 6716a90c
   onDelete?: () => void;
   onDuplicate?: () => void;
 }
@@ -45,7 +37,7 @@
       alertDescription = DEFAULT_TABLE_ALERT_MSG,
       ...props
     },
-    ref
+    ref,
   ) => {
     let colDef = props.columnDefs.map((col, index) => {
       let newCol = {
@@ -86,11 +78,7 @@
     const dark = useDarkStore((state) => state.dark);
     const initialColumnDefs = useRef(colDef);
     const [columnStateChange, setColumnStateChange] = useState(false);
-<<<<<<< HEAD
-
-=======
     const storeReference = props.columnDefs.map((e) => e.headerName).join("_");
->>>>>>> 6716a90c
     const makeLastColumnNonResizable = (columnDefs) => {
       columnDefs.forEach((colDef, index) => {
         colDef.resizable = index !== columnDefs.length - 1;
@@ -122,13 +110,10 @@
         realRef.current.api.hideOverlay();
       }, 1000);
       if (props.onGridReady) props.onGridReady(params);
-      setTimeout(() => {
-        setColumnStateChange(false);
-      }, 50);
     };
     const onColumnMoved = (params) => {
       const updatedColumnDefs = makeLastColumnNonResizable(
-        params.columnApi.getAllGridColumns().map((col) => col.getColDef())
+        params.columnApi.getAllGridColumns().map((col) => col.getColDef()),
       );
       params.api.setGridOption("columnDefs", updatedColumnDefs);
       if (props.onColumnMoved) props.onColumnMoved(params);
@@ -152,16 +137,11 @@
         className={cn(
           dark ? "ag-theme-quartz-dark" : "ag-theme-quartz",
           "ag-theme-shadcn flex h-full flex-col",
-          "relative"
+          "relative",
         )} // applying the grid theme
       >
         <AgGridReact
           {...props}
-<<<<<<< HEAD
-          animateRows={false}
-          className={cn(props.className, "cusm-scroll")}
-=======
->>>>>>> 6716a90c
           defaultColDef={{
             minWidth: 100,
             autoHeight: true,
@@ -171,39 +151,6 @@
           onGridReady={onGridReady}
           onColumnMoved={onColumnMoved}
           onStateUpdated={(e) => {
-<<<<<<< HEAD
-            console.log(e);
-            if (e.sources.some((source) => source.includes("column"))) {
-              setColumnStateChange(true);
-            }
-          }}
-        />
-        <TableOptions
-          stateChange={columnStateChange}
-          hasSelection={realRef.current?.api?.getSelectedRows().length > 0}
-          duplicateRow={props.onDuplicate ? props.onDuplicate : undefined}
-          deleteRow={props.onDelete ? props.onDelete : undefined}
-          resetGrid={() => {
-            console.log("teste");
-            resetGrid(realRef, initialColumnDefs);
-            setTimeout(() => {
-              setColumnStateChange(false);
-            }, 100);
-          }}
-        />
-        <TableOptions
-          stateChange={columnStateChange}
-          hasSelection={realRef.current?.api?.getSelectedRows().length > 0}
-          duplicateRow={props.onDuplicate ? props.onDuplicate : undefined}
-          deleteRow={props.onDelete ? props.onDelete : undefined}
-          resetGrid={() => {
-            console.log("teste");
-            resetGrid(realRef, initialColumnDefs);
-            setTimeout(() => {
-              setColumnStateChange(false);
-            }, 100);
-          }}
-=======
             if (e.sources.some((source) => source.includes("column"))) {
               localStorage.setItem(
                 storeReference,
@@ -212,7 +159,6 @@
               setColumnStateChange(true);
             }
           }}
->>>>>>> 6716a90c
         />
         {props.pagination && (
           <TableOptions
@@ -231,7 +177,7 @@
         )}
       </div>
     );
-  }
+  },
 );
 
 export default TableComponent;