--- conflicted
+++ resolved
@@ -28,7 +28,7 @@
         setErrorData({
           title: "there was an error loading examples, please try again",
           list: [error.message],
-        }),
+        })
       );
   }
   const navigate = useNavigate();
@@ -56,13 +56,8 @@
           </a>
         </div>
       </div>
-<<<<<<< HEAD
       <span className="community-page-description-text">
-        Discover and learn from shared examples by the LangFlow community. We
-=======
-      <span className="flex pb-8 px-6 w-[70%] text-muted-foreground">
         Discover and learn from shared examples by the Langflow community. We
->>>>>>> cd879912
         welcome new example contributions that can help our community explore
         new and powerful features.
       </span>
