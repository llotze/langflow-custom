--- conflicted
+++ resolved
@@ -1,34 +1,11 @@
-<<<<<<< HEAD
-from .base import NestedDict
-
-__all__ = ["NestedDict"]
-=======
 from typing import Any
 
-from .constants import (
-    AgentExecutor,
-    BaseChatMemory,
-    BaseLanguageModel,
-    BaseLLM,
-    BaseLoader,
-    BaseMemory,
-    BaseOutputParser,
-    BasePromptTemplate,
-    BaseRetriever,
-    Callable,
-    Chain,
-    ChatPromptTemplate,
-    Data,
-    Document,
-    Embeddings,
-    NestedDict,
-    Object,
-    Prompt,
-    PromptTemplate,
-    TextSplitter,
-    Tool,
-    VectorStore,
-)
+from .constants import (AgentExecutor, BaseChatMemory, BaseLanguageModel,
+                        BaseLLM, BaseLoader, BaseMemory, BaseOutputParser,
+                        BasePromptTemplate, BaseRetriever, Callable, Chain,
+                        ChatPromptTemplate, Data, Document, Embeddings,
+                        NestedDict, Object, Prompt, PromptTemplate,
+                        TextSplitter, Tool, VectorStore)
 from .range_spec import RangeSpec
 
 
@@ -76,5 +53,4 @@
     "Prompt",
     "RangeSpec",
     "TemplateField",
-]
->>>>>>> bcc58cfe
+]